--- conflicted
+++ resolved
@@ -178,7 +178,6 @@
 % (4) lets us scale synthesis to large-scale topologies
 
 \textbf{Abstract---}
-<<<<<<< HEAD
 We develop techniques for automated reasoning about end-to-end properties of
 abstract network topologies, and embody them in a network synthesis tool called
 \sysname. \sysname allows network operators to write a high-level routing policy
@@ -205,15 +204,6 @@
 %
 We test \sysname out on ... blah blah blah
 
-=======
-We develop techniques for automated reasoning about end-to-end properties of abstract network topologies. We develop a network synthesis tool, \sysname, to allow network operators to write a high-level routing policy over an abstraction of their network topology. From such a specification, \sysname synthesizes a collection of router configurations running the distributed Border Gateway Protocol (BGP) that are guaranteed to implement the centralized routing policy for any concrete instantiation of the abstract topology, and for any combination of network failures in the resulting concrete topology.
-%
-Additionally, properties proven by \sysname over the abstract topology, such as reachability between a source and destination under k-failures, are also guaranteed to hold under any concrete instantiation of the abstract topology.
-%
-%These strong guarantees allow operators to reason about the routing behavior of their network at a high-level abstraction, while also generating an efficient low-level implementation.
-%
-%In addition, operators are able to safely change or expand their network in any way, so long as the new resulting topology also respects the abstraction.
->>>>>>> 466b7290
 
 
 %=====================================================
@@ -299,7 +289,6 @@
 %network outage, such as the one that grounded all United Air flights
 %in July 2015~\cite{x}, makes international news every few months.
 
-<<<<<<< HEAD
 Given the challenges of generating and validating network configurations, one
 might think that operators will be receptive to systems that can generate
 provably-correct configurations from high-level policy
@@ -341,20 +330,6 @@
 topology, it is guaranteed that only the configurations of devices that acquire
 or lose a neighboring device needs to change (e.g., to activate a port on which
 the new device is connected).  No other device in the network is impacted.
-=======
-Given the challenges of generating and validating network configurations, one might think that operators will be receptive to systems that can generate provably-correct configurations from high-level policy specifications~\cite{x,y,z,configassure,propane}. However, our conversations with two major cloud providers reveal that operators of large networks are reluctant to use such systems. While they think of their network abstractly, in terms of roles, these systems require concrete topologies, with no understanding of roles as a first-order abstraction.
-Even if two devices play the same role,
-there is no guarantee that the systems will generate (syntactically) similar configurations; if the operators want to debug or analyze system output, they will have to consider
-hundreds of device configurations instead of a handful of role configurations. These systems become even more brittle when the network evolves. Any change in network topology requires re-execution of the engine, from scratch, on the changed topology.  The result may be
-a completely different set of configurations.
-
-We present \sysname, a system to generate provably-correct configuration templates. It allows operators to input \emph{abstract network topologies} in terms of roles and their connectivity. For instance, they may specify roles for ``top-of-rack'' and ``aggregation" routers and specify that every top-of-rack router connects to at least two aggregation routers (to tolerate the failure of a link to an aggregation router). Other inputs to \sysname include the routing policy of the network and its fault-tolerance requirements (e.g., the number of link failures to tolerate). For routing policy, we borrow notation from Propane~\cite{propane}, a language for specifying traffic paths at a high-level of abstraction. But while Propane policies
-refer concrete devices, \sysname policies refer to abstract roles.
-
-Based on these inputs, the \sysname compiler generates one template per role. It guarantees that, when the templates are instantiated to configurations for {\em any} concrete topology that respects the abstraction, the resulting network will correctly implement the routing policy and meet the fault-tolerance requirements. To check fault-tolerance properties, we develop a new analysis over the abstraction based on a collection of inference rules about the number of disjoint paths between devices in different roles.
-
-\sysname templates are also evolution-friendly. When the network migrates from one concrete topology to another, both of which comply with the abstract topology, it is guaranteed that only the configurations of devices that acquire a new neighboring device need to change (e.g., to activate a port on which the new device is connected).  No other device in the network is impacted.
->>>>>>> 466b7290
 
 In addition to creating reusable templates, 
 %synthesizing configurations by working directly with an abstract topology means that 
